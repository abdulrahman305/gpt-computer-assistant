--- conflicted
+++ resolved
@@ -10,19 +10,6 @@
 import re
 import time
 from pathlib import Path
-<<<<<<< HEAD
-from typing import Callable, Any, Generator, Tuple, Dict, TYPE_CHECKING, List, Optional
-import asyncio
-import copy
-
-from pydantic_ai.mcp import MCPServerSSE, MCPServerStdio
-
-from .tool import ToolConfig, ToolKit
-from upsonic.utils.printing import console, spacing, print_orchestrator_tool_step
-from upsonic.tools.pseudo_tools import plan_and_execute
-from upsonic.tools.thought import Thought, AnalysisResult
-from upsonic.tools.external_tool import ExternalToolCall
-=======
 from typing import (
     Any, Callable, Dict, Generator, List, Optional, Tuple, Type, Union, TYPE_CHECKING
 )
@@ -36,7 +23,6 @@
     FunctionSchema, generate_function_schema, validate_tool_function
 )
 from upsonic.tools.wrappers import FunctionTool
->>>>>>> bbd5263d
 
 if TYPE_CHECKING:
     from upsonic.tools.mcp import MCPTool
